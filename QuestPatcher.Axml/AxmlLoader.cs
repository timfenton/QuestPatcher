﻿using System;
using System.Diagnostics;
using System.IO;
using System.Collections.Generic;

namespace QuestPatcher.Axml
{
    /// <summary>
    /// Class for loading Android binary XML. (tested on the <code>AndroidManifest.xml</code> file in APKs)
    /// </summary>
    public static class AxmlLoader
    {
        /// <summary>
        /// Used to put namespaces in a queue until there is an element to declare them on.
        /// </summary>
        private readonly struct QueuedNamespace
        {
            public string? Prefix { get; }
            public Uri Uri { get; }

            public QueuedNamespace(string? prefix, Uri uri)
            {
                Prefix = prefix;
                Uri = uri;
            }
        }
        
        /// <summary>
        /// Loads a document from the given stream.
        /// </summary>
        /// <param name="stream">Stream to load the document from. Must be seekable</param>
        /// <returns>The root element of the document</returns>
        /// <exception cref="ArgumentException">If a non-seekable stream is passed</exception>
        /// <exception cref="AxmlParseException">Any AXML parsing related exceptions</exception>
        public static AxmlElement LoadDocument(Stream stream)
        {
            if (!stream.CanSeek)
            {
                throw new ArgumentException("Cannot read axml from non-seekable stream");
            }

            BinaryReader input = new BinaryReader(stream);
            if (input.ReadResourceType() != ResourceType.Xml)
            {
                throw new AxmlParseException("Initial tag was not xml");
            }

            int fileSize = input.ReadInt32();

            string[]? stringPool = null;
            int[]? resourceMap = null;

            Stack<AxmlElement> elementStack = new Stack<AxmlElement>();
            List<QueuedNamespace> queuedNamespaces = new List<QueuedNamespace>();
            AxmlElement? rootElement = null;
            
            int preChunkPosition = 8; // Already gone past two ints for initial XML tag and file size
            while(preChunkPosition < fileSize)
            {
                ResourceType chunkType = input.ReadResourceType();
                int chunkLength = input.ReadInt32();

                if (stringPool == null && chunkType != ResourceType.StringPool)
                {
                    throw new AxmlParseException("String pool must be located after Xml tag");
                }


                int currentLineNumber;
                switch (chunkType)
                {
                    // The string pool must come before any elements, a check for this is above
                    case ResourceType.StringPool:
                        stringPool = StringPool.LoadStringPool(input);
                        break;
                    case ResourceType.XmlResourceMap:
                        // Divide by 4 because the resource map is made up of integers, subtract 2 for the resource type and length values
                        int resourceCount = chunkLength / 4 - 2;
                        resourceMap = new int[resourceCount];
                        for (int i = 0; i < resourceCount; i++)
                        {
                            resourceMap[i] = input.ReadInt32();
                        }

                        break;
                    case ResourceType.XmlStartNamespace:
                        input.ReadInt32(); // Line number, currently unused
                        if (input.ReadUInt32() != 0xFFFFFFFF)
                        {
                            throw new AxmlParseException("Expected 0xFFFFFFFF");
                        }

                        Debug.Assert(stringPool != null);
                        int prefixId = input.ReadInt32();
                        string? prefix = prefixId == -1 ? null : stringPool[prefixId];

                        string uriString = stringPool[input.ReadInt32()];
                        Uri uri = ParseNamespaceUri(uriString);
                        
                        queuedNamespaces.Add(new QueuedNamespace(prefix, uri));
                        break;
                    case ResourceType.XmlEndNamespace:
                        break;
                    case ResourceType.XmlStartElement:
                        currentLineNumber = input.ReadInt32();
                        if (input.ReadUInt32() != 0xFFFFFFFF)
                        {
                            throw new AxmlParseException("Expected 0xFFFFFFFF");
                        }

                        Debug.Assert(stringPool != null);
                        int namespaceId = input.ReadInt32(); // -1 means no namespace prefix, so default namespace
                        string elementName = stringPool[input.ReadInt32()];
                        if (input.ReadUInt32() != 0x00140014)
                        {
                            throw new AxmlParseException("Expected 0x00140014");
                        }
                        
<<<<<<< HEAD
                        AxmlElement childElement =
                            new AxmlElement(currentLineNumber, elementName, namespaceId == -1
                                ? null
                                : ParseNamespaceUri(stringPool[namespaceId]));
=======
                        AxmlElement childElement = new(elementName, namespaceId == -1 ? null : ParseNamespaceUri(stringPool[namespaceId]), currentLineNumber);
>>>>>>> a4d3f915

                        int numAttributes = input.ReadInt16();
                        int idAttributeIndex = input.ReadInt16() - 1;
                        int classAttributeIndex = input.ReadInt16() - 1;
                        int styleAttributeIndex = input.ReadInt16() - 1;
                        for (int i = 0; i < numAttributes; i++)
                        {
                            int attrNamespaceId = input.ReadInt32();
                            Uri? attrNamespace = attrNamespaceId == -1 ? null : ParseNamespaceUri(stringPool[attrNamespaceId]);

                            int attrNameAndResourceIdIndex = input.ReadInt32();

                            string attrName = stringPool[attrNameAndResourceIdIndex];
                            int? attrResourceId = null;
                            
                            if (resourceMap == null)
                            {
                                throw new AxmlParseException(
                                    $"Attempted to access resource ID with index {attrNameAndResourceIdIndex} when the resource pool chunk had not yet been received");
                            }
                            if (attrNameAndResourceIdIndex >= 0 && attrNameAndResourceIdIndex < resourceMap.Length)
                            {
                                attrResourceId = resourceMap[attrNameAndResourceIdIndex];
                            }

                            int attrRawStringIndex = input.ReadInt32();
                            AttributeType attrType = (AttributeType) (input.ReadInt32() >> 24); // The first byte contains the actual type, so we shift this to the right
                            int attrRawValue = input.ReadInt32();

                            object value;
                            if (i == idAttributeIndex)
                            {
                                value = new WrappedValue(WrappedValueType.Id, stringPool[attrRawStringIndex],
                                    attrRawValue);
                            }
                            else if(i == classAttributeIndex)
                            {
                                value = new WrappedValue(WrappedValueType.Class, stringPool[attrRawStringIndex],
                                    attrRawValue);
                            }   else if (i == styleAttributeIndex)
                            {
                                value = new WrappedValue(WrappedValueType.Style, stringPool[attrRawStringIndex],
                                    attrRawValue);
                            }
                            else if (attrType == AttributeType.Reference)
                            {
                                value = new WrappedValue(WrappedValueType.Reference, null,
                                    attrRawValue);
                            }
                            else if(attrType == AttributeType.String)
                            {
                                value = stringPool[attrRawValue];
                            }   else if (attrType == AttributeType.Boolean)
                            {
                                value = attrRawValue != 0;
                            }
                            else
                            {
                                value = attrRawValue;
                            }

                            childElement.Attributes.Add(new AxmlAttribute(attrName, attrNamespace, attrResourceId, value, attrType));
                        }

                        // Add the namespaces of any parent StartNamespace resources to this element
                        foreach (QueuedNamespace ns in queuedNamespaces)
                        {
                            if (ns.Prefix == null) // No prefix means that this is a default namespace
                            {
                                childElement.DeclaredDefaultNamespace = ns.Uri;
                            }
                            else
                            {
                                childElement.DeclaredNamespaces[ns.Prefix] = ns.Uri;
                            }
                        }
                        queuedNamespaces.Clear();

                        // Add the child element to the current bottom-most element in the stack.
                        if (elementStack.Count == 0)
                        {
                            if (rootElement != null)
                            {
                                throw new AxmlParseException("Document contained multiple root elements");
                            }
                            rootElement = childElement;
                        }
                        else
                        {
                            elementStack.Peek().Children.Add(childElement);
                        }
                        // Set this element as the bottom-most element
                        elementStack.Push(childElement);
                        
                        
                        break;
                    case ResourceType.XmlEndElement:
                        elementStack.Pop(); // Current bottom-most element is now the next element up
                        break;
                    case ResourceType.XmlCdata:
                        input.ReadInt32(); // Line number, currently unused
                        if (input.ReadUInt32() != 0xFFFFFFFF)
                        {
                            throw new AxmlParseException("Expected 0xFFFFFFFF");
                        }

                        input.ReadInt32(); // TODO: ID of "text" value. Currently unused
                        
                        // TODO: Unused bytes. (figure out what they are)
                        input.ReadInt32();
                        input.ReadInt32();

                        break;
                    default:
                        throw new AxmlParseException("Unknown chunk type: " + chunkType);
                }

                input.BaseStream.Position = preChunkPosition + chunkLength;
                preChunkPosition = (int) input.BaseStream.Position;
            }

            if (rootElement == null)
            {
                throw new AxmlParseException("Document did not contain a root element");
            }

            return rootElement;
        }

        /// <summary>
        /// Parses a namespace URI, wrapping any parse failures in <see cref="AxmlParseException"/>
        /// </summary>
        /// <param name="uriString">The string of the URI to parse</param>
        /// <returns>The URI that represents the given string</returns>
        /// <exception cref="AxmlParseException">If any parsing errors occur. See inner exception for details</exception>
        private static Uri ParseNamespaceUri(string uriString)
        {
            try
            {
                return new Uri(uriString);
            }
            catch (UriFormatException ex)
            {
                throw new AxmlParseException(
                    $"Failed to parse URI {uriString} of namespace", ex);
            }
        }
    }
}<|MERGE_RESOLUTION|>--- conflicted
+++ resolved
@@ -5,15 +5,9 @@
 
 namespace QuestPatcher.Axml
 {
-    /// <summary>
-    /// Class for loading Android binary XML. (tested on the <code>AndroidManifest.xml</code> file in APKs)
-    /// </summary>
     public static class AxmlLoader
     {
-        /// <summary>
-        /// Used to put namespaces in a queue until there is an element to declare them on.
-        /// </summary>
-        private readonly struct QueuedNamespace
+        private struct QueuedNamespace
         {
             public string? Prefix { get; }
             public Uri Uri { get; }
@@ -25,13 +19,6 @@
             }
         }
         
-        /// <summary>
-        /// Loads a document from the given stream.
-        /// </summary>
-        /// <param name="stream">Stream to load the document from. Must be seekable</param>
-        /// <returns>The root element of the document</returns>
-        /// <exception cref="ArgumentException">If a non-seekable stream is passed</exception>
-        /// <exception cref="AxmlParseException">Any AXML parsing related exceptions</exception>
         public static AxmlElement LoadDocument(Stream stream)
         {
             if (!stream.CanSeek)
@@ -116,14 +103,7 @@
                             throw new AxmlParseException("Expected 0x00140014");
                         }
                         
-<<<<<<< HEAD
-                        AxmlElement childElement =
-                            new AxmlElement(currentLineNumber, elementName, namespaceId == -1
-                                ? null
-                                : ParseNamespaceUri(stringPool[namespaceId]));
-=======
-                        AxmlElement childElement = new(elementName, namespaceId == -1 ? null : ParseNamespaceUri(stringPool[namespaceId]), currentLineNumber);
->>>>>>> a4d3f915
+                        AxmlElement childElement = new AxmlElement(elementName, namespaceId == -1 ? null : ParseNamespaceUri(stringPool[namespaceId]), currentLineNumber);
 
                         int numAttributes = input.ReadInt16();
                         int idAttributeIndex = input.ReadInt16() - 1;
@@ -166,11 +146,6 @@
                             }   else if (i == styleAttributeIndex)
                             {
                                 value = new WrappedValue(WrappedValueType.Style, stringPool[attrRawStringIndex],
-                                    attrRawValue);
-                            }
-                            else if (attrType == AttributeType.Reference)
-                            {
-                                value = new WrappedValue(WrappedValueType.Reference, null,
                                     attrRawValue);
                             }
                             else if(attrType == AttributeType.String)
